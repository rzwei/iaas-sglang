--- conflicted
+++ resolved
@@ -1184,31 +1184,12 @@
             for layer_id in range(self.config.num_hidden_layers):
                 self_attn = self.model.layers[layer_id].self_attn
                 if hasattr(self_attn.kv_b_proj, "qweight"):
-<<<<<<< HEAD
-                    # AWQ compatible
-                    if _is_cuda:
-                        w = awq_dequantize(
-                            self_attn.kv_b_proj.qweight,
-                            self_attn.kv_b_proj.scales,
-                            self_attn.kv_b_proj.qzeros,
-                        ).T
-                    else:
-                        w = ops.awq_dequantize(
-                            self_attn.kv_b_proj.qweight,
-                            self_attn.kv_b_proj.scales,
-                            self_attn.kv_b_proj.qzeros,
-                            0,
-                            0,
-                            0,
-                        ).T
-=======
                     w = dequantize(
                         self_attn.kv_b_proj.qweight,
                         self_attn.kv_b_proj.scales,
                         self_attn.kv_b_proj.qzeros,
                         self.quant_config,
                     )
->>>>>>> a9cc7641
                 else:
                     w = self_attn.kv_b_proj.weight
                 # NOTE(HandH1998): Since `bmm_fp8` only supports per-tensor scale, we have to requantize `self_attn.kv_b_proj`.
