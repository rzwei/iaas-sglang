# Copyright 2023-2024 SGLang Team
# Licensed under the Apache License, Version 2.0 (the "License");
# you may not use this file except in compliance with the License.
# You may obtain a copy of the License at
#
#     http://www.apache.org/licenses/LICENSE-2.0
#
# Unless required by applicable law or agreed to in writing, software
# distributed under the License is distributed on an "AS IS" BASIS,
# WITHOUT WARRANTIES OR CONDITIONS OF ANY KIND, either express or implied.
# See the License for the specific language governing permissions and
# limitations under the License.
# ==============================================================================
"""
The definition of objects transfered between different
processes (TokenizerManager, DetokenizerManager, Controller).
"""

import copy
import uuid
from dataclasses import dataclass, field
from enum import Enum
from typing import TYPE_CHECKING, Any, Dict, List, Literal, Optional, Union

# handle serialization of Image for pydantic
if TYPE_CHECKING:
    from PIL.Image import Image
else:
    Image = Any

if TYPE_CHECKING:
    from sglang.srt.managers.expert_location import ExpertLocationMetadata

from sglang.srt.managers.schedule_batch import BaseFinishReason
from sglang.srt.sampling.sampling_params import SamplingParams


@dataclass
class SessionParams:
    id: Optional[str] = None
    rid: Optional[str] = None
    offset: Optional[int] = None
    replace: Optional[bool] = None


@dataclass
class GenerateReqInput:
    # The input prompt. It can be a single prompt or a batch of prompts.
    text: Optional[Union[List[str], str]] = None
    # The token ids for text; one can specify either text or input_ids
    input_ids: Optional[Union[List[List[int]], List[int]]] = None
    # The embeddings for input_ids; one can specify either text or input_ids or input_embeds.
    input_embeds: Optional[Union[List[List[List[float]]], List[List[float]]]] = None
    # The image input. It can be an image instance, file name, URL, or base64 encoded string.
    # Can be formatted as:
    # - Single image for a single request
    # - List of images (one per request in a batch)
    # - List of lists of images (multiple images per request)
    # See also python/sglang/srt/utils.py:load_image for more details.
    image_data: Optional[
        Union[List[List[Union[Image, str]]], List[Union[Image, str]], Union[Image, str]]
    ] = None
    # The audio input. Like image data, it can be a file name, a url, or base64 encoded string.
    audio_data: Optional[Union[List[str], str]] = None
    # The sampling_params. See descriptions below.
    sampling_params: Optional[Union[List[Dict], Dict]] = None
    # The request id.
    rid: Optional[Union[List[str], str]] = None
    # Whether to return logprobs.
    return_logprob: Optional[Union[List[bool], bool]] = None
    # If return logprobs, the start location in the prompt for returning logprobs.
    # By default, this value is "-1", which means it will only return logprobs for output tokens.
    logprob_start_len: Optional[Union[List[int], int]] = None
    # If return logprobs, the number of top logprobs to return at each position.
    top_logprobs_num: Optional[Union[List[int], int]] = None
    # If return logprobs, the token ids to return logprob for.
    token_ids_logprob: Optional[Union[List[List[int]], List[int]]] = None
    # Whether to detokenize tokens in text in the returned logprobs.
    return_text_in_logprobs: bool = False
    # Whether to stream output.
    stream: bool = False
    # Whether to log metrics for this request (e.g. health_generate calls do not log metrics)
    log_metrics: bool = True

    # The modalities of the image data [image, multi-images, video]
    modalities: Optional[List[str]] = None
    # LoRA related
    lora_path: Optional[Union[List[Optional[str]], Optional[str]]] = None

    # Session info for continual prompting
    session_params: Optional[Union[List[Dict], Dict]] = None

    # Custom logit processor for advanced sampling control. Must be a serialized instance
    # of `CustomLogitProcessor` in python/sglang/srt/sampling/custom_logit_processor.py
    # Use the processor's `to_str()` method to generate the serialized string.
    custom_logit_processor: Optional[Union[List[Optional[str]], str]] = None

    # Whether to return hidden states
    return_hidden_states: bool = False

    # For disaggregated inference
    bootstrap_host: Optional[Union[List[str], str]] = None
    bootstrap_room: Optional[Union[List[int], int]] = None

    def normalize_batch_and_arguments(self):
        """
        Normalize the batch size and arguments for the request.

        This method resolves various input formats and ensures all parameters
        are properly formatted as either single values or batches depending on the input.
        It also handles parallel sampling expansion and sets default values for
        unspecified parameters.

        Raises:
            ValueError: If inputs are not properly specified (e.g., none or all of
                       text, input_ids, input_embeds are provided)
        """
        self._validate_inputs()
        self._determine_batch_size()
        self._handle_parallel_sampling()

        if self.is_single:
            self._normalize_single_inputs()
        else:
            self._normalize_batch_inputs()

        self._validate_session_params()

    def _validate_inputs(self):
        """Validate that the input configuration is valid."""
        if (
            self.text is None and self.input_ids is None and self.input_embeds is None
        ) or (
            self.text is not None
            and self.input_ids is not None
            and self.input_embeds is not None
        ):
            raise ValueError(
                "Either text, input_ids or input_embeds should be provided."
            )

    def _determine_batch_size(self):
        """Determine if this is a single example or a batch and the batch size."""
        if self.text is not None:
            if isinstance(self.text, str):
                self.is_single = True
                self.batch_size = 1
            else:
                self.is_single = False
                self.batch_size = len(self.text)
            self.input_embeds = None
        elif self.input_ids is not None:
            if len(self.input_ids) == 0:
                raise ValueError("input_ids cannot be empty.")
            if isinstance(self.input_ids[0], int):
                self.is_single = True
                self.batch_size = 1
            else:
                self.is_single = False
                self.batch_size = len(self.input_ids)
            self.input_embeds = None
        else:
            if isinstance(self.input_embeds[0][0], float):
                self.is_single = True
                self.batch_size = 1
            else:
                self.is_single = False
                self.batch_size = len(self.input_embeds)

    def _handle_parallel_sampling(self):
        """Handle parallel sampling parameters and adjust batch size if needed."""
        # Determine parallel sample count
        if self.sampling_params is None:
            self.parallel_sample_num = 1
        elif isinstance(self.sampling_params, dict):
            self.parallel_sample_num = self.sampling_params.get("n", 1)
        else:  # isinstance(self.sampling_params, list):
            self.parallel_sample_num = self.sampling_params[0].get("n", 1)
            for sampling_params in self.sampling_params:
                if self.parallel_sample_num != sampling_params.get("n", 1):
                    raise ValueError(
                        "The parallel_sample_num should be the same for all samples in sample params."
                    )

        # If using parallel sampling with a single example, convert to batch
        if self.parallel_sample_num > 1 and self.is_single:
            self.is_single = False
            if self.text is not None:
                self.text = [self.text]
            if self.input_ids is not None:
                self.input_ids = [self.input_ids]

    def _normalize_single_inputs(self):
        """Normalize inputs for a single example."""
        if self.sampling_params is None:
            self.sampling_params = {}
        if self.rid is None:
            self.rid = uuid.uuid4().hex
        if self.return_logprob is None:
            self.return_logprob = False
        if self.logprob_start_len is None:
            self.logprob_start_len = -1
        if self.top_logprobs_num is None:
            self.top_logprobs_num = 0
        if not self.token_ids_logprob:  # covers both None and []
            self.token_ids_logprob = None

    def _normalize_batch_inputs(self):
        """Normalize inputs for a batch of examples, including parallel sampling expansion."""
        # Calculate expanded batch size
        if self.parallel_sample_num == 1:
            num = self.batch_size
        else:
            # Expand parallel_sample_num
            num = self.batch_size * self.parallel_sample_num

        # Expand input based on type
        self._expand_inputs(num)
        self._normalize_lora_paths(num)
        self._normalize_image_data(num)
        self._normalize_audio_data(num)
        self._normalize_sampling_params(num)
        self._normalize_rid(num)
        self._normalize_logprob_params(num)
        self._normalize_custom_logit_processor(num)

    def _expand_inputs(self, num):
        """Expand the main inputs (text, input_ids, input_embeds) for parallel sampling."""
        if self.text is not None:
            if not isinstance(self.text, list):
                raise ValueError("Text should be a list for batch processing.")
            self.text = self.text * self.parallel_sample_num
        elif self.input_ids is not None:
            if not isinstance(self.input_ids, list) or not isinstance(
                self.input_ids[0], list
            ):
                raise ValueError(
                    "input_ids should be a list of lists for batch processing."
                )
            self.input_ids = self.input_ids * self.parallel_sample_num
        elif self.input_embeds is not None:
            if not isinstance(self.input_embeds, list):
                raise ValueError("input_embeds should be a list for batch processing.")
            self.input_embeds = self.input_embeds * self.parallel_sample_num

    def _normalize_lora_paths(self, num):
        """Normalize LoRA paths for batch processing."""
        if self.lora_path is not None:
            if isinstance(self.lora_path, str):
                self.lora_path = [self.lora_path] * num
            elif isinstance(self.lora_path, list):
                self.lora_path = self.lora_path * self.parallel_sample_num
            else:
                raise ValueError("lora_path should be a list or a string.")

    def _normalize_image_data(self, num):
        """Normalize image data for batch processing."""
        if self.image_data is None:
            self.image_data = [None] * num
        elif not isinstance(self.image_data, list):
            # Single image, convert to list of single-image lists
            self.image_data = [[self.image_data]] * num
            self.modalities = ["image"] * num
        elif isinstance(self.image_data, list):
            if len(self.image_data) != self.batch_size:
                raise ValueError(
                    "The length of image_data should be equal to the batch size."
                )

            self.modalities = []
            if len(self.image_data) > 0 and isinstance(self.image_data[0], list):
                # Already a list of lists, keep as is
                for i in range(len(self.image_data)):
                    if self.image_data[i] is None or self.image_data[i] == [None]:
                        self.modalities.append(None)
                    elif len(self.image_data[i]) == 1:
                        self.modalities.append("image")
                    elif len(self.image_data[i]) > 1:
                        self.modalities.append("multi-images")
                # Expand parallel_sample_num
                self.image_data = self.image_data * self.parallel_sample_num
                self.modalities = self.modalities * self.parallel_sample_num
            else:
                # List of images for a batch, wrap each in a list
                wrapped_images = [[img] for img in self.image_data]
                # Expand for parallel sampling
                self.image_data = wrapped_images * self.parallel_sample_num
                self.modalities = ["image"] * num

    def _normalize_audio_data(self, num):
        """Normalize audio data for batch processing."""
        if self.audio_data is None:
            self.audio_data = [None] * num
        elif not isinstance(self.audio_data, list):
            self.audio_data = [self.audio_data] * num
        elif isinstance(self.audio_data, list):
            self.audio_data = self.audio_data * self.parallel_sample_num

    def _normalize_sampling_params(self, num):
        """Normalize sampling parameters for batch processing."""
        if self.sampling_params is None:
            self.sampling_params = [{}] * num
        elif isinstance(self.sampling_params, dict):
            self.sampling_params = [self.sampling_params] * num
        else:  # Already a list
            self.sampling_params = self.sampling_params * self.parallel_sample_num

    def _normalize_rid(self, num):
        """Normalize request IDs for batch processing."""
        if self.rid is None:
            self.rid = [uuid.uuid4().hex for _ in range(num)]
        elif not isinstance(self.rid, list):
            raise ValueError("The rid should be a list for batch processing.")

    def _normalize_logprob_params(self, num):
        """Normalize logprob-related parameters for batch processing."""

        # Helper function to normalize a parameter
        def normalize_param(param, default_value, param_name):
            if param is None:
                return [default_value] * num
            elif not isinstance(param, list):
                return [param] * num
            else:
                if self.parallel_sample_num > 1:
                    raise ValueError(
                        f"Cannot use list {param_name} with parallel_sample_num > 1"
                    )
                return param

        # Normalize each logprob parameter
        self.return_logprob = normalize_param(
            self.return_logprob, False, "return_logprob"
        )
        self.logprob_start_len = normalize_param(
            self.logprob_start_len, -1, "logprob_start_len"
        )
        self.top_logprobs_num = normalize_param(
            self.top_logprobs_num, 0, "top_logprobs_num"
        )

        # Handle token_ids_logprob specially due to its nested structure
        if not self.token_ids_logprob:  # covers both None and []
            self.token_ids_logprob = [None] * num
        elif not isinstance(self.token_ids_logprob, list):
            self.token_ids_logprob = [[self.token_ids_logprob] for _ in range(num)]
        elif not isinstance(self.token_ids_logprob[0], list):
            self.token_ids_logprob = [
                copy.deepcopy(self.token_ids_logprob) for _ in range(num)
            ]
        elif self.parallel_sample_num > 1:
            raise ValueError(
                "Cannot use list token_ids_logprob with parallel_sample_num > 1"
            )

    def _normalize_custom_logit_processor(self, num):
        """Normalize custom logit processor for batch processing."""
        if self.custom_logit_processor is None:
            self.custom_logit_processor = [None] * num
        elif not isinstance(self.custom_logit_processor, list):
            self.custom_logit_processor = [self.custom_logit_processor] * num
        elif self.parallel_sample_num > 1:
            raise ValueError(
                "Cannot use list custom_logit_processor with parallel_sample_num > 1"
            )

    def _validate_session_params(self):
        """Validate that session parameters are properly formatted."""
        if self.session_params is not None:
            if not isinstance(self.session_params, dict) and not isinstance(
                self.session_params[0], dict
            ):
                raise ValueError("Session params must be a dict or a list of dicts.")

    def regenerate_rid(self):
        """Generate a new request ID and return it."""
        self.rid = uuid.uuid4().hex
        return self.rid

    def __getitem__(self, i):
        return GenerateReqInput(
            text=self.text[i] if self.text is not None else None,
            input_ids=self.input_ids[i] if self.input_ids is not None else None,
            image_data=self.image_data[i],
            audio_data=self.audio_data[i],
            sampling_params=self.sampling_params[i],
            rid=self.rid[i],
            return_logprob=self.return_logprob[i],
            logprob_start_len=self.logprob_start_len[i],
            top_logprobs_num=self.top_logprobs_num[i],
            token_ids_logprob=self.token_ids_logprob[i],
            return_text_in_logprobs=self.return_text_in_logprobs,
            stream=self.stream,
            log_metrics=self.log_metrics,
            modalities=self.modalities[i] if self.modalities else None,
            lora_path=self.lora_path[i] if self.lora_path is not None else None,
            custom_logit_processor=(
                self.custom_logit_processor[i]
                if self.custom_logit_processor is not None
                else None
            ),
            return_hidden_states=self.return_hidden_states,
<<<<<<< HEAD
            bootstrap_host=self.bootstrap_host[i],
            bootstrap_room=self.bootstrap_room[i],
=======
            bootstrap_host=self.bootstrap_host,
            bootstrap_room=(
                self.bootstrap_room + i if self.bootstrap_room is not None else None
            ),
>>>>>>> d882ef7d
        )

@dataclass
class TokenizedGenerateReqInput:
    # The request id
    rid: str
    # The input text
    input_text: str
    # The input token ids
    input_ids: List[int]
    # The multimodal inputs
    mm_inputs: dict
    # The sampling parameters
    sampling_params: SamplingParams
    # Whether to return the logprobs
    return_logprob: bool
    # If return logprobs, the start location in the prompt for returning logprobs.
    logprob_start_len: int
    # If return logprobs, the number of top logprobs to return at each position.
    top_logprobs_num: int
    # If return logprobs, the token id to return logprob for
    token_ids_logprob: List[int]
    # Whether to stream output
    stream: bool

    # LoRA related
    lora_path: Optional[str] = None  # None means just use the base model
    # The input embeds
    input_embeds: Optional[Union[List[List[List[float]]], List[List[float]]]] = None

    # Session info for continual prompting
    session_params: Optional[SessionParams] = None

    # Custom logit processor for advanced sampling control. Must be a serialized instance
    # of `CustomLogitProcessor` in python/sglang/srt/sampling/custom_logit_processor.py
    # Use the processor's `to_str()` method to generate the serialized string.
    custom_logit_processor: Optional[str] = None

    # Whether to return hidden states
    return_hidden_states: bool = False

    # For disaggregated inference
    bootstrap_host: Optional[str] = None
    bootstrap_room: Optional[int] = None


@dataclass
class EmbeddingReqInput:
    # The input prompt. It can be a single prompt or a batch of prompts.
    text: Optional[Union[List[str], str]] = None
    # The image input. It can be an image instance, file name, URL, or base64 encoded string.
    # Can be formatted as:
    # - Single image for a single request
    # - List of images (one per request in a batch)
    # - List of lists of images (multiple images per request)
    # See also python/sglang/srt/utils.py:load_image for more details.
    image_data: Optional[
        Union[List[List[Union[Image, str]]], List[Union[Image, str]], Union[Image, str]]
    ] = None
    # The token ids for text; one can either specify text or input_ids.
    input_ids: Optional[Union[List[List[int]], List[int]]] = None
    # The request id.
    rid: Optional[Union[List[str], str]] = None
    # Dummy sampling params for compatibility
    sampling_params: Union[List[Dict], Dict] = None
    # Dummy input embeds for compatibility
    input_embeds: Optional[Union[List[List[List[float]]], List[List[float]]]] = None
    # Whether to log metrics for this request (e.g. health_generate calls do not log metrics)
    log_metrics: bool = True
    # The modalities of the image data [image, multi-images, video]
    modalities: Optional[List[str]] = None

    def normalize_batch_and_arguments(self):
        # at least one of text, input_ids, or image should be provided
        if self.text is None and self.input_ids is None and self.image_data is None:
            raise ValueError(
                "At least one of text, input_ids, or image should be provided"
            )

        # text and input_ids cannot be provided at the same time
        if self.text is not None and self.input_ids is not None:
            raise ValueError("text and input_ids cannot be provided at the same time")

        # Derive the batch size
        self.batch_size = 0
        self.is_single = True

        # check the batch size of text
        if self.text is not None:
            if isinstance(self.text, list):
                self.batch_size += len(self.text)
            else:
                self.batch_size += 1

        # check the batch size of input_ids
        if self.input_ids is not None:
            if isinstance(self.input_ids[0], list):
                self.batch_size += len(self.input_ids)
            else:
                self.batch_size += 1

        if self.batch_size > 1:
            self.is_single = False

        # Fill in default arguments
        if self.is_single:
            if self.rid is None:
                self.rid = uuid.uuid4().hex
            if self.sampling_params is None:
                self.sampling_params = {}
            self.sampling_params["max_new_tokens"] = 0
        else:
            if self.rid is None:
                self.rid = [uuid.uuid4().hex for _ in range(self.batch_size)]
            else:
                assert isinstance(self.rid, list), "The rid should be a list."

            if self.sampling_params is None:
                self.sampling_params = [{}] * self.batch_size
            for i in range(self.batch_size):
                self.sampling_params[i]["max_new_tokens"] = 0

    def regenerate_rid(self):
        self.rid = uuid.uuid4().hex
        return self.rid

    def __getitem__(self, i):
        return EmbeddingReqInput(
            text=self.text[i] if self.text is not None else None,
            input_ids=self.input_ids[i] if self.input_ids is not None else None,
            image_data=self.image_data[i] if self.image_data is not None else None,
            sampling_params=self.sampling_params[i],
            rid=self.rid[i],
        )


@dataclass
class TokenizedEmbeddingReqInput:
    # The request id
    rid: str
    # The input text
    input_text: str
    # The input token ids
    input_ids: List[int]
    # The image inputs
    image_inputs: dict
    # Dummy sampling params for compatibility
    sampling_params: SamplingParams


@dataclass
class BatchTokenIDOut:
    # The request id
    rids: List[str]
    # The finish reason
    finished_reasons: List[BaseFinishReason]
    # For incremental decoding
    decoded_texts: List[str]
    decode_ids: List[int]
    read_offsets: List[int]
    # Only used when `--skip-tokenizer-init` is on
    output_ids: Optional[List[int]]
    # Detokenization configs
    skip_special_tokens: List[bool]
    spaces_between_special_tokens: List[bool]
    no_stop_trim: List[bool]

    # Token counts
    prompt_tokens: List[int]
    completion_tokens: List[int]
    cached_tokens: List[int]
    spec_verify_ct: List[int]

    # Logprobs
    input_token_logprobs_val: List[float]
    input_token_logprobs_idx: List[int]
    output_token_logprobs_val: List[float]
    output_token_logprobs_idx: List[int]
    input_top_logprobs_val: List[List]
    input_top_logprobs_idx: List[List]
    output_top_logprobs_val: List[List]
    output_top_logprobs_idx: List[List]
    input_token_ids_logprobs_val: List[List]
    input_token_ids_logprobs_idx: List[List]
    output_token_ids_logprobs_val: List[List]
    output_token_ids_logprobs_idx: List[List]

    # Hidden states
    output_hidden_states: List[List[float]]


@dataclass
class BatchMultimodalDecodeReq:
    # The request id
    rids: List[str]
    finished_reasons: List[BaseFinishReason]

    # Token counts
    prompt_tokens: List[int]
    completion_tokens: List[int]
    cached_tokens: List[int]


@dataclass
class BatchStrOut:
    # The request id
    rids: List[str]
    # The finish reason
    finished_reasons: List[dict]
    # The output decoded strings
    output_strs: List[str]
    # The token ids
    output_ids: Optional[List[int]]

    # Token counts
    prompt_tokens: List[int]
    completion_tokens: List[int]
    cached_tokens: List[int]
    spec_verify_ct: List[int]

    # Logprobs
    input_token_logprobs_val: List[float]
    input_token_logprobs_idx: List[int]
    output_token_logprobs_val: List[float]
    output_token_logprobs_idx: List[int]
    input_top_logprobs_val: List[List]
    input_top_logprobs_idx: List[List]
    output_top_logprobs_val: List[List]
    output_top_logprobs_idx: List[List]
    input_token_ids_logprobs_val: List[List]
    input_token_ids_logprobs_idx: List[List]
    output_token_ids_logprobs_val: List[List]
    output_token_ids_logprobs_idx: List[List]

    # Hidden states
    output_hidden_states: List[List[float]]


@dataclass
class BatchMultimodalOut:
    # The request id
    rids: List[str]
    # The finish reason
    finished_reasons: List[dict]
    # The outputs
    outputs: List[List[Dict]]

    # Token counts
    prompt_tokens: List[int]
    completion_tokens: List[int]
    cached_tokens: List[int]


@dataclass
class BatchEmbeddingOut:
    # The request id
    rids: List[str]
    # The finish reason
    finished_reasons: List[BaseFinishReason]
    # The output embedding
    embeddings: List[List[float]]
    # Token counts
    prompt_tokens: List[int]
    cached_tokens: List[int]


@dataclass
class FlushCacheReqInput:
    pass


@dataclass
class FlushCacheReqOutput:
    success: bool


@dataclass
class EplbRebalanceReqInput:
    debug_use_random_stat: bool = False


@dataclass
class UpdateExpertLocationReqInput:
    expert_location_metadata: "ExpertLocationMetadata"


@dataclass
class UpdateExpertLocationReqOutput:
    pass


@dataclass
class UpdateWeightFromDiskReqInput:
    # The model path with the new weights
    model_path: str
    # The format to load the weights
    load_format: Optional[str] = None
    # The parameter categories to filter
    param_categories: Optional[List[str]] = None


@dataclass
class UpdateWeightFromDiskReqOutput:
    success: bool
    message: str
    # Number of paused requests during weight sync.
    num_paused_requests: Optional[int] = 0


@dataclass
class UpdateWeightsFromDistributedReqInput:
    name: str
    dtype: str
    shape: List[int]


@dataclass
class UpdateWeightsFromDistributedReqOutput:
    success: bool
    message: str


@dataclass
class UpdateWeightsFromTensorReqInput:
    """Update model weights from tensor input.

    - Tensors are serialized for transmission
    - Data is structured in JSON for easy transmission over HTTP
    """

    serialized_named_tensors: List[Union[str, bytes]]
    # Optional format specification for loading
    load_format: Optional[str] = None
    # Whether to flush the cache after updating weights
    flush_cache: bool = True


@dataclass
class UpdateWeightsFromTensorReqOutput:
    success: bool
    message: str


@dataclass
class InitWeightsUpdateGroupReqInput:
    # The master address
    master_address: str
    # The master port
    master_port: int
    # The rank offset
    rank_offset: int
    # The world size
    world_size: int
    # The group name
    group_name: str = "weight_update_group"
    # The backend
    backend: str = "nccl"


@dataclass
class InitWeightsUpdateGroupReqOutput:
    success: bool
    message: str


@dataclass
class GetWeightsByNameReqInput:
    name: str
    truncate_size: int = 100


@dataclass
class GetWeightsByNameReqOutput:
    parameter: list


@dataclass
class ReleaseMemoryOccupationReqInput:
    pass


@dataclass
class ReleaseMemoryOccupationReqOutput:
    pass


@dataclass
class ResumeMemoryOccupationReqInput:
    pass


@dataclass
class ResumeMemoryOccupationReqOutput:
    pass


@dataclass
class AbortReq:
    # The request id
    rid: str


@dataclass
class GetInternalStateReq:
    pass


@dataclass
class GetInternalStateReqOutput:
    internal_state: Dict[Any, Any]


@dataclass
class SetInternalStateReq:
    server_args: Dict[str, Any]


@dataclass
class SetInternalStateReqOutput:
    updated: bool
    server_args: Dict[str, Any]


@dataclass
class ProfileReqInput:
    # The output directory
    output_dir: Optional[str] = None
    # If set, it profile as many as this number of steps.
    # If it is set, profiling is automatically stopped after this step, and
    # the caller doesn't need to run stop_profile.
    num_steps: Optional[int] = None
    activities: Optional[List[Literal["CPU", "GPU", "MEM", "CUDA_PROFILER"]]] = None


class ProfileReqType(Enum):
    START_PROFILE = 1
    STOP_PROFILE = 2


class ExpertDistributionReq(Enum):
    START_RECORD = 1
    STOP_RECORD = 2
    DUMP_RECORD = 3


@dataclass
class ExpertDistributionReqOutput:
    dump_output: Optional[Any] = None


@dataclass
class ProfileReq:
    type: ProfileReqType
    output_dir: Optional[str] = None
    num_steps: Optional[int] = None
    activities: Optional[List[str]] = None
    with_stack: Optional[bool] = None
    record_shapes: Optional[bool] = None
    profile_id: Optional[str] = None


@dataclass
class ProfileReqOutput:
    success: bool
    message: str


@dataclass
class ConfigureLoggingReq:
    log_requests: Optional[bool] = None
    log_requests_level: Optional[int] = None
    dump_requests_folder: Optional[str] = None
    dump_requests_threshold: Optional[int] = None


@dataclass
class OpenSessionReqInput:
    capacity_of_str_len: int
    session_id: Optional[str] = None


@dataclass
class CloseSessionReqInput:
    session_id: str


@dataclass
class OpenSessionReqOutput:
    session_id: Optional[str]
    success: bool


@dataclass
class HealthCheckOutput:
    pass


@dataclass
class Function:
    description: Optional[str] = None
    name: Optional[str] = None
    parameters: Optional[object] = None


@dataclass
class Tool:
    function: Function
    type: Optional[str] = "function"


@dataclass
class ParseFunctionCallReq:
    text: str  # The text to parse.
    tools: List[Tool] = field(
        default_factory=list
    )  # A list of available function tools (name, parameters, etc.).
    tool_call_parser: Optional[str] = (
        None  # Specify the parser type, e.g. 'llama3', 'qwen25', or 'mistral'. If not specified, tries all.
    )


@dataclass
class SeparateReasoningReqInput:
    text: str  # The text to parse.
    reasoning_parser: str  # Specify the parser type, e.g., "deepseek-r1".


@dataclass
class VertexGenerateReqInput:
    instances: List[dict]
    parameters: Optional[dict] = None


@dataclass
class RpcReqInput:
    method: str
    parameters: Optional[Dict] = None


@dataclass
class RpcReqOutput:
    success: bool
    message: str


class BlockReqType(Enum):
    BLOCK = 1
    UNBLOCK = 2


@dataclass
class BlockReqInput:
    type: BlockReqType<|MERGE_RESOLUTION|>--- conflicted
+++ resolved
@@ -400,15 +400,10 @@
                 else None
             ),
             return_hidden_states=self.return_hidden_states,
-<<<<<<< HEAD
-            bootstrap_host=self.bootstrap_host[i],
-            bootstrap_room=self.bootstrap_room[i],
-=======
             bootstrap_host=self.bootstrap_host,
             bootstrap_room=(
                 self.bootstrap_room + i if self.bootstrap_room is not None else None
             ),
->>>>>>> d882ef7d
         )
 
 @dataclass
