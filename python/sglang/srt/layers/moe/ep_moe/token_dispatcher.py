try:
    from deep_ep import Buffer

    use_deepep = True
except ImportError:
    use_deepep = False

from typing import Optional, Tuple

import torch
import torch.distributed as dist

from sglang.srt.layers.moe.ep_moe.kernels import (
    deepep_permute_triton_kernel,
    deepep_post_reorder_triton_kernel,
    deepep_run_moe_deep_preprocess,
)
from sglang.srt.model_executor.forward_batch_info import ForwardMode

_buffer_normal = None
_buffer_low_latency = None


def get_buffer_normal(group: dist.ProcessGroup, hidden_bytes: int):
    """
    Copy from DeepEP example usage in model inference prefilling.
    https://github.com/deepseek-ai/DeepEP?tab=readme-ov-file#example-use-in-model-training-or-inference-prefilling
    """

    global _buffer_normal

    num_nvl_bytes, num_rdma_bytes = 0, 0
    for config in (
        Buffer.get_dispatch_config(group.size()),
        Buffer.get_combine_config(group.size()),
    ):
        num_nvl_bytes = max(
            config.get_nvl_buffer_size_hint(hidden_bytes, group.size()), num_nvl_bytes
        )
        num_rdma_bytes = max(
            config.get_rdma_buffer_size_hint(hidden_bytes, group.size()), num_rdma_bytes
        )

    if (
        _buffer_normal is None
        or _buffer_normal.group != group
        or _buffer_normal.num_nvl_bytes < num_nvl_bytes
        or _buffer_normal.num_rdma_bytes < num_rdma_bytes
    ):
        _buffer_normal = Buffer(group, num_nvl_bytes, num_rdma_bytes)
    return _buffer_normal


def get_buffer_low_latency(
    group: dist.ProcessGroup,
    num_max_dispatch_tokens_per_rank: int,
    hidden: int,
    num_experts: int,
):
    """
    Copy from DeepEP example usage in model inference decoding.
    https://github.com/deepseek-ai/DeepEP?tab=readme-ov-file#example-use-in-inference-decoding
    """

    global _buffer_low_latency
    num_rdma_bytes = Buffer.get_low_latency_rdma_size_hint(
        num_max_dispatch_tokens_per_rank, hidden, group.size(), num_experts
    )

    if (
        _buffer_low_latency is None
        or _buffer_low_latency.group != group
        or not _buffer_low_latency.low_latency_mode
        or _buffer_low_latency.num_rdma_bytes < num_rdma_bytes
    ):
        assert num_experts % group.size() == 0
        _buffer_low_latency = Buffer(
            group,
            0,
            num_rdma_bytes,
            low_latency_mode=True,
            num_qps_per_rank=num_experts // group.size(),
        )
    return _buffer_low_latency


class DeepEPDispatcher:
    """
    Copy from Megatron-Core token_dispatcher MoEFlexTokenDispatcher
    https://github.com/NVIDIA/Megatron-LM/blob/main/megatron/core/transformer/moe/token_dispatcher.py
    """

    def __init__(
        self,
        group: torch.distributed.ProcessGroup,
        router_topk: int,
        permute_fusion: bool = False,
        capacity_factor: float = None,
        num_experts: int = None,
        num_local_experts: int = None,
        hidden_size: int = None,
        params_dtype: torch.dtype = None,
        async_finish: bool = False,
    ):
        self.group = group
        self.router_topk = router_topk
        self.capacity_factor = capacity_factor
        self.permute_fusion = permute_fusion
        self.num_experts = num_experts
        self.num_local_experts = num_local_experts
        self.hidden_size = hidden_size
        self.recv_expert_count = None
        self.params_dtype = params_dtype
        self.params_bytes = 2
        # Metadata
        self.token_indices = None
        self.token_probs = None
        # Handle used for combine operation
        self.handle = None
        self.async_finish = async_finish

        # `num_max_dispatch_tokens_per_rank` (the actual batch size in the decoding engine) should be less than 256
        # https://github.com/deepseek-ai/DeepEP?tab=readme-ov-file#example-use-in-inference-decoding
        self.num_max_dispatch_tokens_per_rank = 128

        if not use_deepep:
            raise ImportError(
                "DeepEP is not installed. Please install DeepEP package from "
                "https://github.com/deepseek-ai/deepep."
            )
        self.buffer_normal = get_buffer_normal(
            self.group, self.hidden_size * self.params_bytes
        )
        self.buffer_low_latency = None
        # Todo: enable low latency dispatch
        """
        self.buffer_low_latency = get_buffer_low_latency(
            self.group,
            self.num_max_dispatch_tokens_per_rank,
            self.hidden_size * self.params_bytes,
            self.num_experts,
        )
        """

    def deepep_permute(
        self,
        hidden_states,
        fp8_dtype=None,
        use_fp8_w8a8=False,
        use_block_quant=False,
    ):
        reorder_topk_ids, src2dst, seg_indptr = deepep_run_moe_deep_preprocess(
            self.topk_idx, self.num_experts
        )
        num_total_tokens = reorder_topk_ids.numel()
        gateup_input = torch.empty(
            (int(num_total_tokens), hidden_states.shape[1]),
            device=hidden_states.device,
            dtype=(
                fp8_dtype
                if (use_fp8_w8a8 and not use_block_quant)
                else hidden_states.dtype
            ),
        )
        # PreReorder
        deepep_permute_triton_kernel[(hidden_states.shape[0],)](
            hidden_states,
            gateup_input,
            src2dst,
            self.topk_idx,
            None,
            self.router_topk,
            hidden_states.shape[1],
            BLOCK_SIZE=512,
        )
        self.src2dst = src2dst
        return reorder_topk_ids, seg_indptr, gateup_input

    def dispatch(
        self,
        hidden_states: torch.Tensor,
        topk_idx: torch.Tensor,
        topk_weights: torch.Tensor,
        num_experts: int,
        forward_mode: ForwardMode,
        num_max_dispatch_tokens_per_rank: int = 128,
    ) -> Tuple[torch.Tensor, torch.Tensor]:
        topk_idx = topk_idx.to(torch.int64)
        # Todo: enable low latency dispatch
        if True:  # not forward_mode.is_decode():
            (
                hidden_states,
                topk_idx,
                topk_weights,
                num_recv_tokens_per_expert_list,
                handle,
                event,
            ) = self.dispatch_normal(hidden_states, topk_idx, topk_weights, num_experts)
            self.tokens_per_expert = torch.tensor(
                num_recv_tokens_per_expert_list,
                device=hidden_states.device,
                dtype=torch.int64,
            )
        else:
            hidden_states, recv_expert_count, handle, event, hook = (
                self.dispatch_low_latency(
                    hidden_states,
                    topk_idx,
                    num_max_dispatch_tokens_per_rank,
                    num_experts,
                )
            )
            self.recv_expert_count = recv_expert_count
<<<<<<< HEAD
=======

        if self.async_finish:
            event.current_stream_wait()

>>>>>>> 3b361cc0
        self.handle = handle
        self.topk_idx = topk_idx
        self.topk_weights = topk_weights
        if hidden_states.shape[0] > 0:
            reorder_topk_ids, seg_indptr, hidden_states = self.deepep_permute(
                hidden_states, fp8_dtype=hidden_states.dtype
            )
        else:
            reorder_topk_ids = torch.empty(
                (0,), device=hidden_states.device, dtype=torch.int64
            )
            seg_indptr = torch.zeros(
                (num_experts + 1,), device=hidden_states.device, dtype=torch.int64
            )
        return hidden_states, reorder_topk_ids, seg_indptr

    def dispatch_normal(
        self,
        x: torch.Tensor,
        topk_idx: torch.Tensor,
        topk_weights: torch.Tensor,
        num_experts: int,
    ):
        previous_event = Buffer.capture() if self.async_finish else None

        (
            num_tokens_per_rank,
            num_tokens_per_rdma_rank,
            num_tokens_per_expert,
            is_token_in_rank,
            previous_event,
        ) = self.buffer_normal.get_dispatch_layout(
            topk_idx,
            num_experts,
            previous_event=previous_event,
            async_finish=self.async_finish,
            allocate_on_comm_stream=previous_event is not None,
        )

        (
            recv_x,
            recv_topk_idx,
            recv_topk_weights,
            num_recv_tokens_per_expert_list,
            handle,
            event,
        ) = self.buffer_normal.dispatch(
            x,
            topk_idx=topk_idx,
            topk_weights=topk_weights,
            num_tokens_per_rank=num_tokens_per_rank,
            num_tokens_per_rdma_rank=num_tokens_per_rdma_rank,
            is_token_in_rank=is_token_in_rank,
            num_tokens_per_expert=num_tokens_per_expert,
            previous_event=previous_event,
            async_finish=self.async_finish,
            allocate_on_comm_stream=(previous_event is not None) and self.async_finish,
        )

        return (
            recv_x,
            recv_topk_idx,
            recv_topk_weights,
            num_recv_tokens_per_expert_list,
            handle,
            event,
        )

    def dispatch_low_latency(
        self,
        hidden_states: torch.Tensor,
        topk_idx: torch.Tensor,
        num_max_dispatch_tokens_per_rank: int,
        num_experts: int,
    ):
        """
        # For H20, there will be an CUDA error: DeepEP/csrc/kernels/internode_ll.cu:337 'too many blocks in cooperative launch'
        # Please please make sure to change DeepEP code in internode_ll.cu dispatch / combine first and then reinstall!
        # More details refer: https://github.com/deepseek-ai/DeepEP/issues/15#issuecomment-2709715782
        +
        diff --git a/csrc/kernels/internode_ll.cu b/csrc/kernels/internode_ll.cu
        index f60e933..cddaabf 100644
        --- a/csrc/kernels/internode_ll.cu
        +++ b/csrc/kernels/internode_ll.cu
        @@ -307,14 +307,14 @@ void dispatch(void* packed_recv_x, float* packed_recv_x_scales,
                    int num_topk, int num_experts, int rank, int num_ranks,
                    void* workspace, cudaStream_t stream, int phases) {
            constexpr int kNumMaxTopK = 9;
        -    constexpr int kNumWarpsPerGroup = 10;
        -    constexpr int kNumWarpGroups = 3;
        +    constexpr int kNumWarpsPerGroup = 8;
        +    constexpr int kNumWarpGroups = 4;
            EP_STATIC_ASSERT(kNumMaxTopK + 1 <= kNumWarpGroups * kNumWarpsPerGroup, "Too many top-k selections");
        +
            const auto num_warps = kNumWarpGroups * kNumWarpsPerGroup;
            const auto num_sms = cell_div(num_experts, kNumWarpGroups);
            EP_HOST_ASSERT(num_topk <= kNumMaxTopK);
        -    EP_HOST_ASSERT(cell_div(static_cast<int>(hidden * 2 / sizeof(int4)), 32 * (num_warps - 1)) <= 2);
        +    // EP_HOST_ASSERT(cell_div(static_cast<int>(hidden * 2 / sizeof(int4)), 32 * (num_warps - 1)) <= 2);
        +
            // Workspace checks
            auto atomic_counter_per_expert = reinterpret_cast<int*>(workspace);
        @@ -505,8 +505,8 @@ void combine(void* combined_x,
                    int num_combined_tokens, int hidden, int num_max_dispatch_tokens_per_rank,
                    int num_topk, int num_experts, int rank, int num_ranks,
                    void* workspace, cudaStream_t stream, int phases) {
        -    constexpr int kNumWarpsPerGroup = 10;
        -    constexpr int kNumWarpGroups = 3;
        +    constexpr int kNumWarpsPerGroup = 8;
        +    constexpr int kNumWarpGroups = 4;
            constexpr int kNumMaxTopk = 9;
        +
            const auto num_warps = kNumWarpGroups * kNumWarpsPerGroup;
        """

        recv_hidden_states, recv_expert_count, handle, event, hook = (
            self.buffer_low_latency.low_latency_dispatch(
                hidden_states,
                topk_idx,
                num_max_dispatch_tokens_per_rank,
                num_experts,
                async_finish=self.async_finish,
                return_recv_hook=False,  # True for double-batch overlapping, need call hook()
            )
        )
        # hook()
        return recv_hidden_states, recv_expert_count, handle, event, hook

    def combine(
        self, hidden_states: torch.Tensor, forward_mode: ForwardMode
    ) -> Tuple[torch.Tensor, Optional[torch.Tensor]]:
        # Todo: enable low latency combine
        if True:  # not forward_mode.is_decode():
            if hidden_states.shape[0] > 0:
                num_tokens = self.src2dst.shape[0] // self.router_topk
                output = torch.empty(
                    (num_tokens, hidden_states.shape[1]),
                    device=hidden_states.device,
                    dtype=hidden_states.dtype,
                )
                deepep_post_reorder_triton_kernel[(num_tokens,)](
                    hidden_states,
                    output,
                    self.src2dst,
                    self.topk_idx,
                    self.topk_weights,
                    self.router_topk,
                    hidden_states.shape[1],
                    BLOCK_SIZE=512,
<<<<<<< HEAD
                )
            else:
                output = torch.zeros(
                    (0, hidden_states.shape[1]),
                    device=hidden_states.device,
                    dtype=hidden_states.dtype,
                )
=======
                )
            else:
                output = torch.zeros(
                    (0, hidden_states.shape[1]),
                    device=hidden_states.device,
                    dtype=hidden_states.dtype,
                )
>>>>>>> 3b361cc0
            hidden_states, event = self.combine_normal(output, self.handle)
        else:
            hidden_states, event, hook = self.combine_low_latency(
                hidden_states, self.topk_idx, self.topk_weights, self.handle
            )

        if self.async_finish:
            event.current_stream_wait()

        self.handle = None
        return hidden_states

    def combine_normal(self, x: torch.Tensor, handle: Tuple):
        previous_event = Buffer.capture() if self.async_finish else None

        combined_x, _, event = self.buffer_normal.combine(
            x,
            handle,
            async_finish=self.async_finish,
            previous_event=previous_event,
            allocate_on_comm_stream=previous_event is not None,
        )
        return combined_x, event

    def combine_low_latency(
        self,
        hidden_states: torch.Tensor,
        topk_idx: torch.Tensor,
        topk_weights: torch.Tensor,
        handle: Tuple,
    ):
        combined_hidden_states, event_overlap, hook = (
            self.buffer_low_latency.low_latency_combine(
                hidden_states,
                topk_idx,
                topk_weights,
                handle,
                async_finish=self.async_finish,
                return_recv_hook=False,  # True for double-batch overlapping, need call hook()
            )
        )
        # hook()
        return combined_hidden_states, event_overlap, hook<|MERGE_RESOLUTION|>--- conflicted
+++ resolved
@@ -211,13 +211,10 @@
                 )
             )
             self.recv_expert_count = recv_expert_count
-<<<<<<< HEAD
-=======
 
         if self.async_finish:
             event.current_stream_wait()
 
->>>>>>> 3b361cc0
         self.handle = handle
         self.topk_idx = topk_idx
         self.topk_weights = topk_weights
@@ -367,7 +364,6 @@
                     self.router_topk,
                     hidden_states.shape[1],
                     BLOCK_SIZE=512,
-<<<<<<< HEAD
                 )
             else:
                 output = torch.zeros(
@@ -375,15 +371,6 @@
                     device=hidden_states.device,
                     dtype=hidden_states.dtype,
                 )
-=======
-                )
-            else:
-                output = torch.zeros(
-                    (0, hidden_states.shape[1]),
-                    device=hidden_states.device,
-                    dtype=hidden_states.dtype,
-                )
->>>>>>> 3b361cc0
             hidden_states, event = self.combine_normal(output, self.handle)
         else:
             hidden_states, event, hook = self.combine_low_latency(
