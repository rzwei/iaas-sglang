# Copyright 2023-2024 SGLang Team
# Licensed under the Apache License, Version 2.0 (the "License");
# you may not use this file except in compliance with the License.
# You may obtain a copy of the License at
#
#     http://www.apache.org/licenses/LICENSE-2.0
#
# Unless required by applicable law or agreed to in writing, software
# distributed under the License is distributed on an "AS IS" BASIS,
# WITHOUT WARRANTIES OR CONDITIONS OF ANY KIND, either express or implied.
# See the License for the specific language governing permissions and
# limitations under the License.
# ==============================================================================
"""The arguments of the server."""

import argparse
import dataclasses
import json
import logging
import os
import random
import tempfile
from typing import List, Literal, Optional

from sglang.srt.hf_transformers_utils import check_gguf_file
from sglang.srt.reasoning_parser import ReasoningParser
from sglang.srt.utils import (
    configure_ipv6,
    get_device,
    get_device_memory_capacity,
    is_flashinfer_available,
    is_hip,
    is_port_available,
    is_remote_url,
    is_valid_ipv6_address,
    nullable_str,
)

logger = logging.getLogger(__name__)


@dataclasses.dataclass
class ServerArgs:
    # Model and tokenizer
    model_path: str
    tokenizer_path: Optional[str] = None
    tokenizer_mode: str = "auto"
    skip_tokenizer_init: bool = False
    enable_tokenizer_batch_encode: bool = False
    load_format: str = "auto"
    trust_remote_code: bool = False
    dtype: str = "auto"
    kv_cache_dtype: str = "auto"
    quantization: Optional[str] = None
    quantization_param_path: Optional[str] = None
    context_length: Optional[int] = None
    device: Optional[str] = None
    served_model_name: Optional[str] = None
    chat_template: Optional[str] = None
    completion_template: Optional[str] = None
    is_embedding: bool = False
    revision: Optional[str] = None

    # Port for the HTTP server
    host: str = "127.0.0.1"
    port: int = 30000

    # Memory and scheduling
    mem_fraction_static: Optional[float] = None
    max_running_requests: Optional[int] = None
    max_total_tokens: Optional[int] = None
    chunked_prefill_size: Optional[int] = None
    max_prefill_tokens: int = 16384
    schedule_policy: str = "fcfs"
    schedule_conservativeness: float = 1.0
    cpu_offload_gb: int = 0
    page_size: int = 1

    # Other runtime options
    tp_size: int = 1
    stream_interval: int = 1
    stream_output: bool = False
    random_seed: Optional[int] = None
    constrained_json_whitespace_pattern: Optional[str] = None
    watchdog_timeout: float = 300
    dist_timeout: Optional[int] = None  # timeout for torch.distributed
    download_dir: Optional[str] = None
    base_gpu_id: int = 0
    gpu_id_step: int = 1

    # Logging
    log_level: str = "info"
    log_level_http: Optional[str] = None
    log_requests: bool = False
    log_requests_level: int = 0
    show_time_cost: bool = False
    enable_metrics: bool = False
    decode_log_interval: int = 40

    # API related
    api_key: Optional[str] = None
    file_storage_path: str = "sglang_storage"
    enable_cache_report: bool = False
    reasoning_parser: Optional[str] = None

    # Data parallelism
    dp_size: int = 1
    load_balance_method: str = "round_robin"

    # Expert parallelism
    ep_size: int = 1

    # Multi-node distributed serving
    dist_init_addr: Optional[str] = None
    nnodes: int = 1
    node_rank: int = 0

    # Model override args in JSON
    json_model_override_args: str = "{}"

    # LoRA
    lora_paths: Optional[List[str]] = None
    max_loras_per_batch: int = 8
    lora_backend: str = "triton"

    # Kernel backend
    attention_backend: Optional[str] = None
    sampling_backend: Optional[str] = None
    grammar_backend: Optional[str] = None

    # Speculative decoding
    speculative_algorithm: Optional[str] = None
    speculative_draft_model_path: Optional[str] = None
    speculative_num_steps: Optional[int] = None
    speculative_eagle_topk: Optional[int] = None
    speculative_num_draft_tokens: Optional[int] = None
    speculative_accept_threshold_single: float = 1.0
    speculative_accept_threshold_acc: float = 1.0
    speculative_token_map: Optional[str] = None

    # Double Sparsity
    enable_double_sparsity: bool = False
    ds_channel_config_path: Optional[str] = None
    ds_heavy_channel_num: int = 32
    ds_heavy_token_num: int = 256
    ds_heavy_channel_type: str = "qk"
    ds_sparse_decode_threshold: int = 4096

    # Optimization/debug options
    disable_radix_cache: bool = False
    disable_cuda_graph: bool = False
    disable_cuda_graph_padding: bool = False
    enable_nccl_nvls: bool = False
    disable_outlines_disk_cache: bool = False
    disable_custom_all_reduce: bool = False
    enable_multimodal: Optional[bool] = None
    disable_overlap_schedule: bool = False
    enable_mixed_chunk: bool = False
    enable_dp_attention: bool = False
    enable_ep_moe: bool = False
    enable_deepep_moe: bool = False
    deepep_mode: Optional[Literal["auto", "normal", "low_latency"]] = "auto"
    enable_torch_compile: bool = False
    torch_compile_max_bs: int = 32
    cuda_graph_max_bs: Optional[int] = None
    cuda_graph_bs: Optional[List[int]] = None
    torchao_config: str = ""
    enable_nan_detection: bool = False
    enable_p2p_check: bool = False
    triton_attention_reduce_in_fp32: bool = False
    triton_attention_num_kv_splits: int = 8
    num_continuous_decode_steps: int = 1
    delete_ckpt_after_loading: bool = False
    enable_memory_saver: bool = False
    allow_auto_truncate: bool = False
    enable_custom_logit_processor: bool = False
    tool_call_parser: Optional[str] = None
    enable_hierarchical_cache: bool = False
    hicache_ratio: float = 2.0
    hicache_size: int = 0
    hicache_write_policy: str = "write_through_selective"
    flashinfer_mla_disable_ragged: bool = False
    warmups: Optional[str] = None
    moe_dense_tp_size: Optional[int] = None
    n_share_experts_fusion: int = 0
    disable_chunked_prefix_cache: bool = False
    disable_fast_image_processor: bool = False

    # Debug tensor dumps
    debug_tensor_dump_output_folder: Optional[str] = None
    debug_tensor_dump_input_file: Optional[str] = None
    debug_tensor_dump_inject: bool = False

    # For PD disaggregation: can be "null" (not disaggregated), "prefill" (prefill-only), or "decode" (decode-only)
    disaggregation_mode: str = "null"
    disaggregation_bootstrap_port: int = 8998
    disaggregation_transfer_backend: str = "mooncake"
    disaggregation_ib_device: Optional[str] = None

    def __post_init__(self):
        # Expert parallelism
        if self.enable_ep_moe:
            self.ep_size = self.tp_size
            logger.warning(
                f"EP MoE is enabled. The expert parallel size is adjusted to be the same as the tensor parallel size[{self.tp_size}]."
            )

        # Set missing default values
        if self.tokenizer_path is None:
            self.tokenizer_path = self.model_path

        if self.device is None:
            self.device = get_device()

        if self.served_model_name is None:
            self.served_model_name = self.model_path

        if self.random_seed is None:
            self.random_seed = random.randint(0, 1 << 30)

        gpu_mem = get_device_memory_capacity(self.device)

        # Set mem fraction static, which depends on the tensor parallelism size
        if self.mem_fraction_static is None:
            if gpu_mem <= 81920:
                if self.tp_size >= 16:
                    self.mem_fraction_static = 0.79
                elif self.tp_size >= 8:
                    self.mem_fraction_static = 0.81
                elif self.tp_size >= 4:
                    self.mem_fraction_static = 0.85
                elif self.tp_size >= 2:
                    self.mem_fraction_static = 0.87
                else:
                    self.mem_fraction_static = 0.88
            else:
                # FIXME: more fine grained auto-selection polices
                self.mem_fraction_static = (gpu_mem - 1024 * 13) / gpu_mem

        # Set chunked prefill size, which depends on the gpu memory capacity
        if self.chunked_prefill_size is None:
            if gpu_mem is not None and gpu_mem < 25_000:
                self.chunked_prefill_size = 2048
            else:
                self.chunked_prefill_size = 8192
        assert self.chunked_prefill_size % self.page_size == 0

        assert self.moe_dense_tp_size in {
            1,
            None,
        }, "moe_dense_tp_size only support 1 and None currently"

        if self.attention_backend == "flashmla":
            logger.warning(
                "FlashMLA only supports a page_size of 64, change page_size to 64."
            )
            self.page_size = 64

        if self.attention_backend == "cutlass_mla":
            logger.warning(
                "Cutlass MLA only supports a page_size of 128, change page_size to 128."
            )
            self.page_size = 128

        # Set cuda graph max batch size
        if self.cuda_graph_max_bs is None:
            # Based on detailed statistics, when serving TP1/TP2 models on lower-end GPUs with HBM<25G, you can either disable cuda graph or set `cuda_graph_max_bs` to a very small value to reduce the memory overhead of creating cuda graphs, with almost no impact on performance. However, when serving models with TP4 or TP8, we need to enable cuda graph to maintain high performance. In this case, we can set `cuda_graph_max_bs` to 80 (half of the default value 160) to reduce the memory overhead of creating cuda graphs. Looking at the logs from TP4 serving of qwen2-72b, a value of 80 is sufficient and can reduce the memory overhead of creating cuda graphs on lower-end GPUs compared to the original 160, avoiding OOM issues.
            if gpu_mem is not None and gpu_mem < 25_000:
                if self.tp_size < 4:
                    self.cuda_graph_max_bs = 8
                else:
                    self.cuda_graph_max_bs = 80

        # Set kernel backends for hpu device
        if self.device == "hpu":
            self.attention_backend = "torch_native"
            self.sampling_backend = "pytorch"

        # Set kernel backends
        if self.sampling_backend is None:
            self.sampling_backend = (
                "flashinfer" if is_flashinfer_available() else "pytorch"
            )

        if self.attention_backend == "torch_native":
            logger.warning(
                "Cuda graph is disabled because of using torch native attention backend"
            )
            self.disable_cuda_graph = True

        # Choose grammar backend
        if self.grammar_backend is None:
            self.grammar_backend = "xgrammar"

        # Data parallelism attention
        if self.enable_dp_attention:
            self.schedule_conservativeness = self.schedule_conservativeness * 0.3
            assert (
                self.dp_size > 1
            ), "Please set a dp-size > 1. You can use 1 < dp-size <= tp-size "
            assert self.tp_size % self.dp_size == 0
<<<<<<< HEAD
            # self.chunked_prefill_size = self.chunked_prefill_size // self.dp_size
=======
            self.chunked_prefill_size = self.chunked_prefill_size // self.dp_size
>>>>>>> 47837e5c
            logger.warning(
                f"DP attention is enabled. The chunked prefill size is adjusted to {self.chunked_prefill_size} to avoid MoE kernel issues. "
            )

        # DeepEP MoE
        self.enable_sp_layernorm = False
        if self.enable_deepep_moe:
            if self.deepep_mode == "auto":
                assert (
                    not self.enable_dp_attention
                ), "DeepEP MoE `auto` mode is not supported with DP Attention."
            self.ep_size = self.tp_size
            self.enable_sp_layernorm = (
                self.dp_size < self.tp_size if self.enable_dp_attention else True
            )
            logger.warning(
                f"DeepEP MoE is enabled. The expert parallel size is adjusted to be the same as the tensor parallel size[{self.tp_size}]."
            )

        # Speculative Decoding
        if self.speculative_algorithm == "NEXTN":
            # NEXTN shares the same implementation of EAGLE
            self.speculative_algorithm = "EAGLE"

        if self.speculative_algorithm in ("EAGLE", "EAGLE3"):
            if self.max_running_requests is None:
                self.max_running_requests = 48
            self.disable_overlap_schedule = True
            logger.warning(
                "Overlap scheduler is disabled because of using "
                "eagle speculative decoding."
            )

            # Auto choose parameters
            if self.speculative_num_steps is None:
                assert (
                    self.speculative_eagle_topk is None
                    and self.speculative_num_draft_tokens is None
                )
                (
                    self.speculative_num_steps,
                    self.speculative_eagle_topk,
                    self.speculative_num_draft_tokens,
                ) = auto_choose_speculative_params(self)

            if self.page_size > 1 and self.speculative_eagle_topk > 1:
                self.speculative_eagle_topk = 1
                logger.warning(
                    "speculative_eagle_topk is adjusted to 1 when page_size > 1"
                )

            if (
                self.speculative_eagle_topk == 1
                and self.speculative_num_draft_tokens != self.speculative_num_steps + 1
            ):
                logger.warning(
                    "speculative_num_draft_tokens is adjusted to speculative_num_steps + 1 when speculative_eagle_topk == 1"
                )
                self.speculative_num_draft_tokens = self.speculative_num_steps + 1

            # The token generated from the verify step is counted.
            # If sepculative_num_steps >= speculative_num_draft_tokens, the additional tokens will definitely be discarded.
            # assert self.speculative_num_steps < self.speculative_num_draft_tokens

        # GGUF
        if (
            self.load_format == "auto" or self.load_format == "gguf"
        ) and check_gguf_file(self.model_path):
            self.quantization = self.load_format = "gguf"

        if is_remote_url(self.model_path):
            self.load_format = "remote"

        # AMD-specific Triton attention KV splits default number
        if is_hip():
            self.triton_attention_num_kv_splits = 16

        # PD disaggregation
        if self.disaggregation_mode == "prefill":
            self.disable_cuda_graph = True
            logger.warning("Cuda graph is disabled for prefill server")
        elif self.disaggregation_mode == "decode":
            self.disable_radix_cache = True
            logger.warning("KV cache is forced as chunk cache for decode server")

        os.environ["SGLANG_ENABLE_TORCH_COMPILE"] = (
            "1" if self.enable_torch_compile else "0"
        )
        # Set env var before grammar backends init
        os.environ["SGLANG_DISABLE_OUTLINES_DISK_CACHE"] = (
            "1" if self.disable_outlines_disk_cache else "0"
        )

    @staticmethod
    def add_cli_args(parser: argparse.ArgumentParser):
        # Model and port args
        parser.add_argument(
            "--model-path",
            type=str,
            help="The path of the model weights. This can be a local folder or a Hugging Face repo ID.",
            required=True,
        )
        parser.add_argument(
            "--tokenizer-path",
            type=str,
            default=ServerArgs.tokenizer_path,
            help="The path of the tokenizer.",
        )
        parser.add_argument(
            "--host", type=str, default=ServerArgs.host, help="The host of the server."
        )
        parser.add_argument(
            "--port", type=int, default=ServerArgs.port, help="The port of the server."
        )
        parser.add_argument(
            "--tokenizer-mode",
            type=str,
            default=ServerArgs.tokenizer_mode,
            choices=["auto", "slow"],
            help="Tokenizer mode. 'auto' will use the fast "
            "tokenizer if available, and 'slow' will "
            "always use the slow tokenizer.",
        )
        parser.add_argument(
            "--skip-tokenizer-init",
            action="store_true",
            help="If set, skip init tokenizer and pass input_ids in generate request.",
        )
        parser.add_argument(
            "--enable-tokenizer-batch-encode",
            action="store_true",
            help="Enable batch tokenization for improved performance when processing multiple text inputs. Do not use with image inputs, pre-tokenized input_ids, or input_embeds.",
        )
        parser.add_argument(
            "--load-format",
            type=str,
            default=ServerArgs.load_format,
            choices=[
                "auto",
                "pt",
                "safetensors",
                "npcache",
                "dummy",
                "sharded_state",
                "gguf",
                "bitsandbytes",
                "layered",
                "remote",
            ],
            help="The format of the model weights to load. "
            '"auto" will try to load the weights in the safetensors format '
            "and fall back to the pytorch bin format if safetensors format "
            "is not available. "
            '"pt" will load the weights in the pytorch bin format. '
            '"safetensors" will load the weights in the safetensors format. '
            '"npcache" will load the weights in pytorch format and store '
            "a numpy cache to speed up the loading. "
            '"dummy" will initialize the weights with random values, '
            "which is mainly for profiling."
            '"gguf" will load the weights in the gguf format. '
            '"bitsandbytes" will load the weights using bitsandbytes '
            "quantization."
            '"layered" loads weights layer by layer so that one can quantize a '
            "layer before loading another to make the peak memory envelope "
            "smaller.",
        )
        parser.add_argument(
            "--trust-remote-code",
            action="store_true",
            help="Whether or not to allow for custom models defined on the Hub in their own modeling files.",
        )
        parser.add_argument(
            "--dtype",
            type=str,
            default=ServerArgs.dtype,
            choices=["auto", "half", "float16", "bfloat16", "float", "float32"],
            help="Data type for model weights and activations.\n\n"
            '* "auto" will use FP16 precision for FP32 and FP16 models, and '
            "BF16 precision for BF16 models.\n"
            '* "half" for FP16. Recommended for AWQ quantization.\n'
            '* "float16" is the same as "half".\n'
            '* "bfloat16" for a balance between precision and range.\n'
            '* "float" is shorthand for FP32 precision.\n'
            '* "float32" for FP32 precision.',
        )
        parser.add_argument(
            "--kv-cache-dtype",
            type=str,
            default=ServerArgs.kv_cache_dtype,
            choices=["auto", "fp8_e5m2", "fp8_e4m3"],
            help='Data type for kv cache storage. "auto" will use model data type. "fp8_e5m2" and "fp8_e4m3" is supported for CUDA 11.8+.',
        )
        parser.add_argument(
            "--quantization",
            type=str,
            default=ServerArgs.quantization,
            choices=[
                "awq",
                "fp8",
                "gptq",
                "marlin",
                "gptq_marlin",
                "awq_marlin",
                "bitsandbytes",
                "gguf",
                "modelopt",
                "modelopt_fp4",
                "w8a8_int8",
                "w8a8_fp8",
                "moe_wna16",
            ],
            help="The quantization method.",
        )
        parser.add_argument(
            "--quantization-param-path",
            type=nullable_str,
            default=None,
            help="Path to the JSON file containing the KV cache "
            "scaling factors. This should generally be supplied, when "
            "KV cache dtype is FP8. Otherwise, KV cache scaling factors "
            "default to 1.0, which may cause accuracy issues. ",
        )
        parser.add_argument(
            "--context-length",
            type=int,
            default=ServerArgs.context_length,
            help="The model's maximum context length. Defaults to None (will use the value from the model's config.json instead).",
        )
        parser.add_argument(
            "--device",
            type=str,
            default=ServerArgs.device,
            help="The device to use ('cuda', 'xpu', 'hpu', 'cpu'). Defaults to auto-detection if not specified.",
        )
        parser.add_argument(
            "--served-model-name",
            type=str,
            default=ServerArgs.served_model_name,
            help="Override the model name returned by the v1/models endpoint in OpenAI API server.",
        )
        parser.add_argument(
            "--chat-template",
            type=str,
            default=ServerArgs.chat_template,
            help="The buliltin chat template name or the path of the chat template file. This is only used for OpenAI-compatible API server.",
        )
        parser.add_argument(
            "--completion-template",
            type=str,
            default=ServerArgs.completion_template,
            help="The buliltin completion template name or the path of the completion template file. This is only used for OpenAI-compatible API server. only for code completion currently.",
        )
        parser.add_argument(
            "--is-embedding",
            action="store_true",
            help="Whether to use a CausalLM as an embedding model.",
        )
        parser.add_argument(
            "--revision",
            type=str,
            default=None,
            help="The specific model version to use. It can be a branch "
            "name, a tag name, or a commit id. If unspecified, will use "
            "the default version.",
        )

        # Memory and scheduling
        parser.add_argument(
            "--mem-fraction-static",
            type=float,
            default=ServerArgs.mem_fraction_static,
            help="The fraction of the memory used for static allocation (model weights and KV cache memory pool). Use a smaller value if you see out-of-memory errors.",
        )
        parser.add_argument(
            "--max-running-requests",
            type=int,
            default=ServerArgs.max_running_requests,
            help="The maximum number of running requests.",
        )
        parser.add_argument(
            "--max-total-tokens",
            type=int,
            default=ServerArgs.max_total_tokens,
            help="The maximum number of tokens in the memory pool. If not specified, it will be automatically calculated based on the memory usage fraction. "
            "This option is typically used for development and debugging purposes.",
        )
        parser.add_argument(
            "--chunked-prefill-size",
            type=int,
            default=ServerArgs.chunked_prefill_size,
            help="The maximum number of tokens in a chunk for the chunked prefill. Setting this to -1 means disabling chunked prefill.",
        )
        parser.add_argument(
            "--max-prefill-tokens",
            type=int,
            default=ServerArgs.max_prefill_tokens,
            help="The maximum number of tokens in a prefill batch. The real bound will be the maximum of this value and the model's maximum context length.",
        )
        parser.add_argument(
            "--schedule-policy",
            type=str,
            default=ServerArgs.schedule_policy,
            choices=["lpm", "random", "fcfs", "dfs-weight"],
            help="The scheduling policy of the requests.",
        )
        parser.add_argument(
            "--schedule-conservativeness",
            type=float,
            default=ServerArgs.schedule_conservativeness,
            help="How conservative the schedule policy is. A larger value means more conservative scheduling. Use a larger value if you see requests being retracted frequently.",
        )
        parser.add_argument(
            "--cpu-offload-gb",
            type=int,
            default=ServerArgs.cpu_offload_gb,
            help="How many GBs of RAM to reserve for CPU offloading.",
        )
        parser.add_argument(
            "--page-size",
            type=int,
            default=ServerArgs.page_size,
            help="The number of tokens in a page.",
        )

        # Other runtime options
        parser.add_argument(
            "--tensor-parallel-size",
            "--tp-size",
            type=int,
            default=ServerArgs.tp_size,
            help="The tensor parallelism size.",
        )
        parser.add_argument(
            "--stream-interval",
            type=int,
            default=ServerArgs.stream_interval,
            help="The interval (or buffer size) for streaming in terms of the token length. A smaller value makes streaming smoother, while a larger value makes the throughput higher",
        )
        parser.add_argument(
            "--stream-output",
            action="store_true",
            help="Whether to output as a sequence of disjoint segments.",
        )
        parser.add_argument(
            "--random-seed",
            type=int,
            default=ServerArgs.random_seed,
            help="The random seed.",
        )
        parser.add_argument(
            "--constrained-json-whitespace-pattern",
            type=str,
            default=ServerArgs.constrained_json_whitespace_pattern,
            help=r"Regex pattern for syntactic whitespaces allowed in JSON constrained output. For example, to allow the model generate consecutive whitespaces, set the pattern to [\n\t ]*",
        )
        parser.add_argument(
            "--watchdog-timeout",
            type=float,
            default=ServerArgs.watchdog_timeout,
            help="Set watchdog timeout in seconds. If a forward batch takes longer than this, the server will crash to prevent hanging.",
        )
        parser.add_argument(
            "--dist-timeout",
            type=int,
            default=ServerArgs.dist_timeout,
            help="Set timeout for torch.distributed initialization.",
        )
        parser.add_argument(
            "--download-dir",
            type=str,
            default=ServerArgs.download_dir,
            help="Model download directory for huggingface.",
        )
        parser.add_argument(
            "--base-gpu-id",
            type=int,
            default=ServerArgs.base_gpu_id,
            help="The base GPU ID to start allocating GPUs from. Useful when running multiple instances on the same machine.",
        )
        parser.add_argument(
            "--gpu-id-step",
            type=int,
            default=ServerArgs.gpu_id_step,
            help="The delta between consecutive GPU IDs that are used. For example, setting it to 2 will use GPU 0,2,4,...",
        )

        # Logging
        parser.add_argument(
            "--log-level",
            type=str,
            default=ServerArgs.log_level,
            help="The logging level of all loggers.",
        )
        parser.add_argument(
            "--log-level-http",
            type=str,
            default=ServerArgs.log_level_http,
            help="The logging level of HTTP server. If not set, reuse --log-level by default.",
        )
        parser.add_argument(
            "--log-requests",
            action="store_true",
            help="Log metadata, inputs, outputs of all requests. The verbosity is decided by --log-requests-level",
        )
        parser.add_argument(
            "--log-requests-level",
            type=int,
            default=0,
            help="0: Log metadata. 1. Log metadata and partial input/output. 2. Log every input/output.",
            choices=[0, 1, 2],
        )
        parser.add_argument(
            "--show-time-cost",
            action="store_true",
            help="Show time cost of custom marks.",
        )
        parser.add_argument(
            "--enable-metrics",
            action="store_true",
            help="Enable log prometheus metrics.",
        )
        parser.add_argument(
            "--decode-log-interval",
            type=int,
            default=ServerArgs.decode_log_interval,
            help="The log interval of decode batch.",
        )

        # API related
        parser.add_argument(
            "--api-key",
            type=str,
            default=ServerArgs.api_key,
            help="Set API key of the server. It is also used in the OpenAI API compatible server.",
        )
        parser.add_argument(
            "--file-storage-path",
            type=str,
            default=ServerArgs.file_storage_path,
            help="The path of the file storage in backend.",
        )
        parser.add_argument(
            "--enable-cache-report",
            action="store_true",
            help="Return number of cached tokens in usage.prompt_tokens_details for each openai request.",
        )
        parser.add_argument(
            "--reasoning-parser",
            type=str,
            choices=list(ReasoningParser.DetectorMap.keys()),
            default=ServerArgs.reasoning_parser,
            help=f"Specify the parser for reasoning models, supported parsers are: {list(ReasoningParser.DetectorMap.keys())}.",
        )

        # Data parallelism
        parser.add_argument(
            "--data-parallel-size",
            "--dp-size",
            type=int,
            default=ServerArgs.dp_size,
            help="The data parallelism size.",
        )
        parser.add_argument(
            "--load-balance-method",
            type=str,
            default=ServerArgs.load_balance_method,
            help="The load balancing strategy for data parallelism.",
            choices=[
                "round_robin",
                "shortest_queue",
            ],
        )

        # Expert parallelism
        parser.add_argument(
            "--expert-parallel-size",
            "--ep-size",
            type=int,
            default=ServerArgs.ep_size,
            help="The expert parallelism size.",
        )

        # Multi-node distributed serving
        parser.add_argument(
            "--dist-init-addr",
            "--nccl-init-addr",  # For backward compatbility. This will be removed in the future.
            type=str,
            help="The host address for initializing distributed backend (e.g., `192.168.0.2:25000`).",
        )
        parser.add_argument(
            "--nnodes", type=int, default=ServerArgs.nnodes, help="The number of nodes."
        )
        parser.add_argument(
            "--node-rank", type=int, default=ServerArgs.node_rank, help="The node rank."
        )

        # Model override args
        parser.add_argument(
            "--json-model-override-args",
            type=str,
            help="A dictionary in JSON string format used to override default model configurations.",
            default=ServerArgs.json_model_override_args,
        )

        # LoRA
        parser.add_argument(
            "--lora-paths",
            type=str,
            nargs="*",
            default=None,
            action=LoRAPathAction,
            help="The list of LoRA adapters. You can provide a list of either path in str or renamed path in the format {name}={path}.",
        )
        parser.add_argument(
            "--max-loras-per-batch",
            type=int,
            default=8,
            help="Maximum number of adapters for a running batch, include base-only request.",
        )
        parser.add_argument(
            "--lora-backend",
            type=str,
            default="triton",
            help="Choose the kernel backend for multi-LoRA serving.",
        )

        # Kernel backend
        parser.add_argument(
            "--attention-backend",
            type=str,
            choices=[
                "flashinfer",
                "triton",
                "torch_native",
                "fa3",
                "flashmla",
                "cutlass_mla",
            ],
            default=ServerArgs.attention_backend,
            help="Choose the kernels for attention layers.",
        )
        parser.add_argument(
            "--sampling-backend",
            type=str,
            choices=["flashinfer", "pytorch"],
            default=ServerArgs.sampling_backend,
            help="Choose the kernels for sampling layers.",
        )
        parser.add_argument(
            "--grammar-backend",
            type=str,
            choices=["xgrammar", "outlines", "llguidance", "none"],
            default=ServerArgs.grammar_backend,
            help="Choose the backend for grammar-guided decoding.",
        )
        parser.add_argument(
            "--enable-flashinfer-mla",
            action=DeprecatedAction,
            help="--enable-flashinfer-mla is deprecated. Please use '--attention-backend flashinfer' instead.",
        )
        parser.add_argument(
            "--enable-flashmla",
            action=DeprecatedAction,
            help="--enable-flashmla is deprecated. Please use '--attention-backend flashmla' instead.",
        )
        parser.add_argument(
            "--flashinfer-mla-disable-ragged",
            action="store_true",
            help="Not using ragged prefill wrapper when running flashinfer mla",
        )

        # Speculative decoding
        parser.add_argument(
            "--speculative-algorithm",
            type=str,
            choices=["EAGLE", "EAGLE3", "NEXTN"],
            help="Speculative algorithm.",
        )
        parser.add_argument(
            "--speculative-draft-model-path",
            type=str,
            help="The path of the draft model weights. This can be a local folder or a Hugging Face repo ID.",
        )
        parser.add_argument(
            "--speculative-num-steps",
            type=int,
            help="The number of steps sampled from draft model in Speculative Decoding.",
            default=ServerArgs.speculative_num_steps,
        )
        parser.add_argument(
            "--speculative-eagle-topk",
            type=int,
            help="The number of tokens sampled from the draft model in eagle2 each step.",
            default=ServerArgs.speculative_eagle_topk,
        )
        parser.add_argument(
            "--speculative-num-draft-tokens",
            type=int,
            help="The number of tokens sampled from the draft model in Speculative Decoding.",
            default=ServerArgs.speculative_num_draft_tokens,
        )
        parser.add_argument(
            "--speculative-accept-threshold-single",
            type=float,
            help="Accept a draft token if its probability in the target model is greater than this threshold.",
            default=ServerArgs.speculative_accept_threshold_single,
        )
        parser.add_argument(
            "--speculative-accept-threshold-acc",
            type=float,
            help="The accept probability of a draft token is raised from its target probability p to min(1, p / threshold_acc).",
            default=ServerArgs.speculative_accept_threshold_acc,
        )
        parser.add_argument(
            "--speculative-token-map",
            type=str,
            help="The path of the draft model's small vocab table.",
            default=ServerArgs.speculative_token_map,
        )

        # Double Sparsity
        parser.add_argument(
            "--enable-double-sparsity",
            action="store_true",
            help="Enable double sparsity attention",
        )
        parser.add_argument(
            "--ds-channel-config-path",
            type=str,
            default=ServerArgs.ds_channel_config_path,
            help="The path of the double sparsity channel config",
        )
        parser.add_argument(
            "--ds-heavy-channel-num",
            type=int,
            default=ServerArgs.ds_heavy_channel_num,
            help="The number of heavy channels in double sparsity attention",
        )
        parser.add_argument(
            "--ds-heavy-token-num",
            type=int,
            default=ServerArgs.ds_heavy_token_num,
            help="The number of heavy tokens in double sparsity attention",
        )
        parser.add_argument(
            "--ds-heavy-channel-type",
            type=str,
            default=ServerArgs.ds_heavy_channel_type,
            help="The type of heavy channels in double sparsity attention",
        )
        parser.add_argument(
            "--ds-sparse-decode-threshold",
            type=int,
            default=ServerArgs.ds_sparse_decode_threshold,
            help="The type of heavy channels in double sparsity attention",
        )

        # Optimization/debug options
        parser.add_argument(
            "--disable-radix-cache",
            action="store_true",
            help="Disable RadixAttention for prefix caching.",
        )
        parser.add_argument(
            "--disable-cuda-graph",
            action="store_true",
            help="Disable cuda graph.",
        )
        parser.add_argument(
            "--disable-cuda-graph-padding",
            action="store_true",
            help="Disable cuda graph when padding is needed. Still uses cuda graph when padding is not needed.",
        )
        parser.add_argument(
            "--enable-nccl-nvls",
            action="store_true",
            help="Enable NCCL NVLS for prefill heavy requests when available.",
        )
        parser.add_argument(
            "--disable-outlines-disk-cache",
            action="store_true",
            help="Disable disk cache of outlines to avoid possible crashes related to file system or high concurrency.",
        )
        parser.add_argument(
            "--disable-custom-all-reduce",
            action="store_true",
            help="Disable the custom all-reduce kernel and fall back to NCCL.",
        )
        parser.add_argument(
            "--enable-multimodal",
            default=ServerArgs.enable_multimodal,
            action="store_true",
            help="Enable the multimodal functionality for the served model. If the model being served is not multimodal, nothing will happen",
        )
        parser.add_argument(
            "--disable-overlap-schedule",
            action="store_true",
            help="Disable the overlap scheduler, which overlaps the CPU scheduler with GPU model worker.",
        )
        parser.add_argument(
            "--enable-mixed-chunk",
            action="store_true",
            help="Enabling mixing prefill and decode in a batch when using chunked prefill.",
        )
        parser.add_argument(
            "--enable-dp-attention",
            action="store_true",
            help="Enabling data parallelism for attention and tensor parallelism for FFN. The dp size should be equal to the tp size. Currently only DeepSeek-V2 is supported.",
        )
        parser.add_argument(
            "--enable-ep-moe",
            action="store_true",
            help="Enabling expert parallelism for moe. The ep size is equal to the tp size.",
        )
        parser.add_argument(
            "--enable-torch-compile",
            action="store_true",
            help="Optimize the model with torch.compile. Experimental feature.",
        )
        parser.add_argument(
            "--torch-compile-max-bs",
            type=int,
            default=ServerArgs.torch_compile_max_bs,
            help="Set the maximum batch size when using torch compile.",
        )
        parser.add_argument(
            "--cuda-graph-max-bs",
            type=int,
            default=ServerArgs.cuda_graph_max_bs,
            help="Set the maximum batch size for cuda graph.",
        )
        parser.add_argument(
            "--cuda-graph-bs",
            type=int,
            nargs="+",
            help="Set the list of batch sizes for cuda graph.",
        )
        parser.add_argument(
            "--torchao-config",
            type=str,
            default=ServerArgs.torchao_config,
            help="Optimize the model with torchao. Experimental feature. Current choices are: int8dq, int8wo, int4wo-<group_size>, fp8wo, fp8dq-per_tensor, fp8dq-per_row",
        )
        parser.add_argument(
            "--enable-nan-detection",
            action="store_true",
            help="Enable the NaN detection for debugging purposes.",
        )
        parser.add_argument(
            "--enable-p2p-check",
            action="store_true",
            help="Enable P2P check for GPU access, otherwise the p2p access is allowed by default.",
        )
        parser.add_argument(
            "--triton-attention-reduce-in-fp32",
            action="store_true",
            help="Cast the intermidiate attention results to fp32 to avoid possible crashes related to fp16."
            "This only affects Triton attention kernels.",
        )
        parser.add_argument(
            "--triton-attention-num-kv-splits",
            type=int,
            default=ServerArgs.triton_attention_num_kv_splits,
            help="The number of KV splits in flash decoding Triton kernel. Larger value is better in longer context scenarios. The default value is 8.",
        )
        parser.add_argument(
            "--num-continuous-decode-steps",
            type=int,
            default=ServerArgs.num_continuous_decode_steps,
            help="Run multiple continuous decoding steps to reduce scheduling overhead. "
            "This can potentially increase throughput but may also increase time-to-first-token latency. "
            "The default value is 1, meaning only run one decoding step at a time.",
        )
        parser.add_argument(
            "--delete-ckpt-after-loading",
            action="store_true",
            help="Delete the model checkpoint after loading the model.",
        )
        parser.add_argument(
            "--enable-memory-saver",
            action="store_true",
            help="Allow saving memory using release_memory_occupation and resume_memory_occupation",
        )
        parser.add_argument(
            "--allow-auto-truncate",
            action="store_true",
            help="Allow automatically truncating requests that exceed the maximum input length instead of returning an error.",
        )
        parser.add_argument(
            "--enable-custom-logit-processor",
            action="store_true",
            help="Enable users to pass custom logit processors to the server (disabled by default for security)",
        )
        parser.add_argument(
            "--tool-call-parser",
            type=str,
            choices=["qwen25", "mistral", "llama3", "deepseekv3"],
            default=ServerArgs.tool_call_parser,
            help="Specify the parser for handling tool-call interactions. Options include: 'qwen25', 'mistral', and 'llama3'.",
        )
        parser.add_argument(
            "--enable-hierarchical-cache",
            action="store_true",
            help="Enable hierarchical cache",
        )
        parser.add_argument(
            "--hicache-ratio",
            type=float,
            default=ServerArgs.hicache_ratio,
            help="The ratio of the size of host KV cache memory pool to the size of device pool.",
        )
        parser.add_argument(
            "--hicache-size",
            type=int,
            default=ServerArgs.hicache_size,
            help="The size of host KV cache memory pool in gigabytes, which will override the hicache_ratio if set.",
        )
        parser.add_argument(
            "--hicache-write-policy",
            type=str,
            choices=["write_back", "write_through", "write_through_selective"],
            default=ServerArgs.hicache_write_policy,
            help="The write policy of hierarchical cache.",
        )
        parser.add_argument(
            "--enable-deepep-moe",
            action="store_true",
            help="Enabling DeepEP MoE implementation for EP MoE.",
        )
        parser.add_argument(
            "--moe-dense-tp-size",
            type=int,
            default=ServerArgs.moe_dense_tp_size,
            help="TP size for MoE dense MLP layers. This flag is useful when, with large TP size, there are errors caused by weights in MLP layers having dimension smaller than the min dimension GEMM supports.",
        )
        parser.add_argument(
            "--deepep-mode",
            type=str,
            choices=["normal", "low_latency", "auto"],
            default="auto",
            help="Select the mode when enable DeepEP MoE, could be `normal`, `low_latency` or `auto`. Default is `auto`, which means `low_latency` for decode batch and `normal` for prefill batch.",
        )

        parser.add_argument(
            "--n-share-experts-fusion",
            type=int,
            default=0,
            help="The number of shared_experts need to be replicated to fuse with normal experts in deepseek v3/r1, "
            "set it to tp_size can get best optimized performace.",
        )
        parser.add_argument(
            "--disable-chunked-prefix-cache",
            action="store_true",
            help="Disable chunked prefix cache feature for deepseek, which should save overhead for short sequences.",
        )
        parser.add_argument(
            "--disable-fast-image-processor",
            action="store_true",
            help="Adopt base image processor instead of fast image processor.",
        )

        # Server warmups
        parser.add_argument(
            "--warmups",
            type=str,
            required=False,
            help="Specify custom warmup functions (csv) to run before server starts eg. --warmups=warmup_name1,warmup_name2 "
            "will run the functions `warmup_name1` and `warmup_name2` specified in warmup.py before the server starts listening for requests",
        )

        # Debug tensor dumps
        parser.add_argument(
            "--debug-tensor-dump-output-folder",
            type=str,
            default=ServerArgs.debug_tensor_dump_output_folder,
            help="The output folder for dumping tensors.",
        )
        parser.add_argument(
            "--debug-tensor-dump-input-file",
            type=str,
            default=ServerArgs.debug_tensor_dump_input_file,
            help="The input filename for dumping tensors",
        )
        parser.add_argument(
            "--debug-tensor-dump-inject",
            type=str,
            default=ServerArgs.debug_tensor_dump_inject,
            help="Inject the outputs from jax as the input of every layer.",
        )

        # Disaggregation
        parser.add_argument(
            "--disaggregation-mode",
            type=str,
            default="null",
            choices=["null", "prefill", "decode"],
            help='Only used for PD disaggregation. "prefill" for prefill-only server, and "decode" for decode-only server. If not specified, it is not PD disaggregated',
        )
        parser.add_argument(
            "--disaggregation-bootstrap-port",
            type=int,
            default=ServerArgs.disaggregation_bootstrap_port,
            help="Bootstrap server port on the prefill server. Default is 8998.",
        )
        parser.add_argument(
            "--disaggregation-transfer-backend",
            type=str,
            default=ServerArgs.disaggregation_transfer_backend,
            choices=["mooncake", "nixl"],
            help="The backend for disaggregation transfer. Default is mooncake.",
        )
        parser.add_argument(
            "--disaggregation-ib-device",
            type=str,
            default=ServerArgs.disaggregation_ib_device,
            help="The ib device for disaggregation transfer. Default is None, it will be detected automatically if using the mooncake backend.",
        )

    @classmethod
    def from_cli_args(cls, args: argparse.Namespace):
        args.tp_size = args.tensor_parallel_size
        args.dp_size = args.data_parallel_size
        args.ep_size = args.expert_parallel_size
        attrs = [attr.name for attr in dataclasses.fields(cls)]
        return cls(**{attr: getattr(args, attr) for attr in attrs})

    def url(self):
        if is_valid_ipv6_address(self.host):
            return f"http://[{self.host}]:{self.port}"
        else:
            return f"http://{self.host}:{self.port}"

    def check_server_args(self):
        assert (
            self.tp_size % self.nnodes == 0
        ), "tp_size must be divisible by number of nodes"
        assert not (
            self.dp_size > 1 and self.nnodes != 1 and not self.enable_dp_attention
        ), "multi-node data parallel is not supported unless dp attention!"
        assert (
            self.max_loras_per_batch > 0
            # FIXME
            and (self.lora_paths is None or self.disable_cuda_graph)
            and (self.lora_paths is None or self.disable_radix_cache)
        ), "compatibility of lora and cuda graph and radix attention is in progress"
        assert self.base_gpu_id >= 0, "base_gpu_id must be non-negative"
        assert self.gpu_id_step >= 1, "gpu_id_step must be positive"

        if isinstance(self.lora_paths, list):
            lora_paths = self.lora_paths
            self.lora_paths = {}
            for lora_path in lora_paths:
                if "=" in lora_path:
                    name, path = lora_path.split("=", 1)
                    self.lora_paths[name] = path
                else:
                    self.lora_paths[lora_path] = lora_path


def prepare_server_args(argv: List[str]) -> ServerArgs:
    """
    Prepare the server arguments from the command line arguments.

    Args:
        args: The command line arguments. Typically, it should be `sys.argv[1:]`
            to ensure compatibility with `parse_args` when no arguments are passed.

    Returns:
        The server arguments.
    """
    parser = argparse.ArgumentParser()
    ServerArgs.add_cli_args(parser)
    raw_args = parser.parse_args(argv)
    server_args = ServerArgs.from_cli_args(raw_args)
    return server_args


ZMQ_TCP_PORT_DELTA = 233


@dataclasses.dataclass
class PortArgs:
    # The ipc filename for tokenizer to receive inputs from detokenizer (zmq)
    tokenizer_ipc_name: str
    # The ipc filename for scheduler (rank 0) to receive inputs from tokenizer (zmq)
    scheduler_input_ipc_name: str
    # The ipc filename for detokenizer to receive inputs from scheduler (zmq)
    detokenizer_ipc_name: str

    # The port for nccl initialization (torch.dist)
    nccl_port: int

    # The ipc filename for rpc call between Engine and Scheduler
    rpc_ipc_name: str

    @staticmethod
    def init_new(server_args, dp_rank: Optional[int] = None) -> "PortArgs":
        port = server_args.port + random.randint(100, 1000)
        while True:
            if is_port_available(port):
                break
            if port < 60000:
                port += 42
            else:
                port -= 43

        if not server_args.enable_dp_attention:
            # Normal case, use IPC within a single node
            return PortArgs(
                tokenizer_ipc_name=f"ipc://{tempfile.NamedTemporaryFile(delete=False).name}",
                scheduler_input_ipc_name=f"ipc://{tempfile.NamedTemporaryFile(delete=False).name}",
                detokenizer_ipc_name=f"ipc://{tempfile.NamedTemporaryFile(delete=False).name}",
                nccl_port=port,
                rpc_ipc_name=f"ipc://{tempfile.NamedTemporaryFile(delete=False).name}",
            )
        else:
            # DP attention. Use TCP + port to handle both single-node and multi-node.
            if server_args.nnodes == 1 and server_args.dist_init_addr is None:
                dist_init_addr = ("127.0.0.1", server_args.port + ZMQ_TCP_PORT_DELTA)
            elif server_args.dist_init_addr.startswith("["):  # ipv6 address
                port_num, host = configure_ipv6(server_args.dist_init_addr)
                dist_init_addr = (host, str(port_num))
            else:
                dist_init_addr = server_args.dist_init_addr.split(":")

            assert (
                len(dist_init_addr) == 2
            ), "please provide --dist-init-addr as host:port of head node"

            dist_init_host, dist_init_port = dist_init_addr
            port_base = int(dist_init_port) + 1
            if dp_rank is None:
                scheduler_input_port = (
                    port_base + 3
                )  # TokenizerManager to DataParallelController
            else:
                scheduler_input_port = port_base + 3 + 1 + dp_rank

            return PortArgs(
                tokenizer_ipc_name=f"tcp://{dist_init_host}:{port_base}",
                scheduler_input_ipc_name=f"tcp://{dist_init_host}:{scheduler_input_port}",
                detokenizer_ipc_name=f"tcp://{dist_init_host}:{port_base + 1}",
                nccl_port=port,
                rpc_ipc_name=f"tcp://{dist_init_host}:{port_base + 2}",
            )


class LoRAPathAction(argparse.Action):
    def __call__(self, parser, namespace, values, option_string=None):
        setattr(namespace, self.dest, {})
        for lora_path in values:
            if "=" in lora_path:
                name, path = lora_path.split("=", 1)
                getattr(namespace, self.dest)[name] = path
            else:
                getattr(namespace, self.dest)[lora_path] = lora_path


class DeprecatedAction(argparse.Action):
    def __init__(self, option_strings, dest, nargs=0, **kwargs):
        super(DeprecatedAction, self).__init__(
            option_strings, dest, nargs=nargs, **kwargs
        )

    def __call__(self, parser, namespace, values, option_string=None):
        raise ValueError(self.help)


def auto_choose_speculative_params(self: ServerArgs):
    """
    Automatically choose the parameters for speculative decoding.

    You can tune them on your own models and prompts with scripts/playground/bench_speculative.py
    """
    config_path = os.path.join(self.model_path, "config.json")
    if not os.path.exists(config_path):
        raise ValueError(f"{config_path} is not found.")

    config = json.load(open(config_path))

    arch = config.get("architectures", ["Unknown"])[0]

    if arch in ["LlamaForCausalLM"]:
        # The default value for llama
        return (5, 4, 8)
    elif arch in ["DeepseekV3ForCausalLM", "DeepseekV2ForCausalLM"]:
        # The default value for deepseek
        return (5, 4, 8)
    elif arch in ["Grok1ForCausalLM", "Grok1VForCausalLM"]:
        return (5, 4, 8)
    else:
        # The default value for all other models
        return (5, 4, 8)<|MERGE_RESOLUTION|>--- conflicted
+++ resolved
@@ -299,11 +299,7 @@
                 self.dp_size > 1
             ), "Please set a dp-size > 1. You can use 1 < dp-size <= tp-size "
             assert self.tp_size % self.dp_size == 0
-<<<<<<< HEAD
-            # self.chunked_prefill_size = self.chunked_prefill_size // self.dp_size
-=======
             self.chunked_prefill_size = self.chunked_prefill_size // self.dp_size
->>>>>>> 47837e5c
             logger.warning(
                 f"DP attention is enabled. The chunked prefill size is adjusted to {self.chunked_prefill_size} to avoid MoE kernel issues. "
             )
